--- conflicted
+++ resolved
@@ -97,11 +97,8 @@
 		"mixer.cpp",
 		"oleUtils.cpp",
 		"wasapi.cpp",
-<<<<<<< HEAD
 		"screenCurtain.cpp",
-=======
 		"remoteAccess.cpp",
->>>>>>> 912d5398
 	],
 	LIBS=[
 		"advapi32.lib",
@@ -112,13 +109,10 @@
 		"rpcrt4",
 		"shlwapi",
 		detoursLib,
-<<<<<<< HEAD
 		"Gdi32",
 		"Gdiplus",
-=======
 		"Iphlpapi",
 		"Ws2_32",
->>>>>>> 912d5398
 	],
 )
 
