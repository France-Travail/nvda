--- conflicted
+++ resolved
@@ -37,12 +37,6 @@
 from controlTypes.formatFields import TextAlign
 import treeInterceptorHandler
 import browseMode
-<<<<<<< HEAD
-import review
-from cursorManager import CursorManager, ReviewCursorManager
-from tableUtils import HeaderCellInfo, HeaderCellTracker
-=======
->>>>>>> 86f79e6b
 from . import Window
 from ..behaviors import EditableTextWithoutAutoSelectDetection
 from . import _msOfficeChart
@@ -791,11 +785,7 @@
 		self,
 		formatConfig: Optional[Dict] = None
 	) -> textInfos.TextInfo.TextWithFieldsT:
-<<<<<<< HEAD
-		if self.isCollapsed: return []
-=======
 		if self.isCollapsed: return []  # noqa: E701
->>>>>>> 86f79e6b
 		if self.obj.ignoreFormatting:
 			return [self.text]
 		extraDetail=formatConfig.get('extraDetail',False) if formatConfig else False
@@ -892,11 +882,7 @@
 					if fieldTitle:
 						field['name']=fieldTitle
 						field['alwaysReportName']=True
-<<<<<<< HEAD
-		if role is not None: field['role']=role
-=======
 		if role is not None: field['role']=role  # noqa: E701
->>>>>>> 86f79e6b
 		if role==controlTypes.Role.TABLE and field.get('longdescription'):
 			field['states']=set([controlTypes.State.HASLONGDESC])
 		storyType=int(field.pop('wdStoryType',0))
@@ -977,20 +963,12 @@
 			languageId = int(field.pop('wdLanguageId',0))
 			if languageId:
 				field['language']=languageHandler.windowsLCIDToLocaleName(languageId)
-<<<<<<< HEAD
-		except:
-=======
 		except:  # noqa: E722
->>>>>>> 86f79e6b
 			log.debugWarning("language error",exc_info=True)
 			pass
 		for x in ("first-line-indent","left-indent","right-indent","hanging-indent"):
 			v=field.get(x)
-<<<<<<< HEAD
-			if not v: continue
-=======
 			if not v: continue  # noqa: E701
->>>>>>> 86f79e6b
 			v=float(v)
 			if abs(v)<0.001:
 				v=None
@@ -1168,22 +1146,14 @@
 	def getMathMl(self, field):
 		try:
 			import mathType
-<<<<<<< HEAD
-		except:
-=======
 		except:  # noqa: E722
->>>>>>> 86f79e6b
 			raise LookupError("MathType not installed")
 		rangeObj = self._rangeObj.Duplicate
 		rangeObj.Start = int(field["shapeoffset"])
 		obj = rangeObj.InlineShapes[0].OLEFormat
 		try:
 			return mathType.getMathMl(obj)
-<<<<<<< HEAD
-		except:
-=======
 		except:  # noqa: E722
->>>>>>> 86f79e6b
 			log.debugWarning("Error fetching math with mathType", exc_info=True)
 			raise LookupError("Couldn't get MathML from MathType")
 
@@ -1357,11 +1327,7 @@
 	def _get_WinwordDocumentObject(self):
 		if not getattr(self,'_WinwordDocumentObject',None): 
 			windowObject=self.WinwordWindowObject
-<<<<<<< HEAD
-			if not windowObject: return None
-=======
 			if not windowObject: return None  # noqa: E701
->>>>>>> 86f79e6b
 			self._WinwordDocumentObject=windowObject.document
 		return self._WinwordDocumentObject
 
@@ -1373,11 +1339,7 @@
 	def _get_WinwordSelectionObject(self):
 		if not getattr(self,'_WinwordSelectionObject',None):
 			windowObject=self.WinwordWindowObject
-<<<<<<< HEAD
-			if not windowObject: return None
-=======
 			if not windowObject: return None  # noqa: E701
->>>>>>> 86f79e6b
 			self._WinwordSelectionObject=windowObject.selection
 		return self._WinwordSelectionObject
 
@@ -1717,11 +1679,7 @@
 
 	def _get_WinwordWindowObject(self):
 		window=super(WordDocument_WwN,self).WinwordWindowObject
-<<<<<<< HEAD
-		if not window: return None
-=======
 		if not window: return None  # noqa: E701
->>>>>>> 86f79e6b
 		try:
 			return window.application.activeWindow.activePane
 		except COMError:
