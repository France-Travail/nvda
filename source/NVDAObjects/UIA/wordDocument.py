--- conflicted
+++ resolved
@@ -11,10 +11,6 @@
 
 import enum
 from comtypes import COMError
-<<<<<<< HEAD
-import winVersion
-=======
->>>>>>> 86f79e6b
 import mathPres
 from scriptHandler import isScriptWaiting
 import textInfos
