--- conflicted
+++ resolved
@@ -1,944 +1,885 @@
-#appModules/_default.py
-#A part of NonVisual Desktop Access (NVDA)
-#Copyright (C) 2006-2010 NVDA Contributors <http://www.nvda-project.org/>
-#This file is covered by the GNU General Public License.
-#See the file COPYING for more details.
-
-import time
-import tones
-import keyboardHandler
-import mouseHandler
-import controlTypes
-import api
-import textInfos
-import speech
-import sayAllHandler
-from NVDAObjects import NVDAObject, NVDAObjectTextInfo
-import globalVars
-from logHandler import log
-from synthDriverHandler import *
-import gui
-import wx
-import config
-import winUser
-import appModuleHandler
-import winKernel
-from gui import mainFrame
-import virtualBufferHandler
-import scriptHandler
-import ui
-import braille
-import inputCore
-
-class AppModule(appModuleHandler.AppModule):
-
-	def script_toggleInputHelp(self,gesture):
-		inputCore.manager.isInputHelpActive = not inputCore.manager.isInputHelpActive
- 		state = _("on") if inputCore.manager.isInputHelpActive else _("off")
-		ui.message(_("input help %s")%state)
-	script_toggleInputHelp.__doc__=_("Turns input help on or off. When on, any input such as pressing a key on the keyboard will tell you what script is associated with that input, if any.")
-
-	def script_reportCurrentLine(self,gesture):
-		obj=api.getFocusObject()
-		virtualBuffer=obj.virtualBuffer
-		if hasattr(virtualBuffer,'TextInfo') and not virtualBuffer.passThrough:
-			obj=virtualBuffer
-		try:
-			info=obj.makeTextInfo(textInfos.POSITION_CARET)
-		except (NotImplementedError, RuntimeError):
-			info=obj.makeTextInfo(textInfos.POSITION_FIRST)
-		info.expand(textInfos.UNIT_LINE)
-		if scriptHandler.getLastScriptRepeatCount()==0:
-			speech.speakTextInfo(info,reason=speech.REASON_CARET)
-		else:
-			speech.speakSpelling(info.text)
-	script_reportCurrentLine.__doc__=_("Reports the current line under the application cursor. Pressing this key twice will spell the current line")
-
-	def script_leftMouseClick(self,gesture):
-		ui.message(_("left click"))
-		winUser.mouse_event(winUser.MOUSEEVENTF_LEFTDOWN,0,0,None,None)
-		winUser.mouse_event(winUser.MOUSEEVENTF_LEFTUP,0,0,None,None)
-	script_leftMouseClick.__doc__=_("Clicks the left mouse button once at the current mouse position")
-
-	def script_rightMouseClick(self,gesture):
-		ui.message(_("right click"))
-		winUser.mouse_event(winUser.MOUSEEVENTF_RIGHTDOWN,0,0,None,None)
-		winUser.mouse_event(winUser.MOUSEEVENTF_RIGHTUP,0,0,None,None)
-	script_rightMouseClick.__doc__=_("Clicks the right mouse button once at the current mouse position")
-
-	def script_toggleLeftMouseButton(self,gesture):
-		if winUser.getKeyState(winUser.VK_LBUTTON)&32768:
-			ui.message(_("left mouse button unlock"))
-			winUser.mouse_event(winUser.MOUSEEVENTF_LEFTUP,0,0,None,None)
-		else:
-			ui.message(_("left mouse button lock"))
-			winUser.mouse_event(winUser.MOUSEEVENTF_LEFTDOWN,0,0,None,None)
-	script_toggleLeftMouseButton.__doc__=_("Locks or unlocks the left mouse button")
-
-	def script_toggleRightMouseButton(self,gesture):
-		if winUser.getKeyState(winUser.VK_RBUTTON)&32768:
-			ui.message(_("right mouse button unlock"))
-			winUser.mouse_event(winUser.MOUSEEVENTF_RIGHTUP,0,0,None,None)
-		else:
-			ui.message(_("right mouse button lock"))
-			winUser.mouse_event(winUser.MOUSEEVENTF_RIGHTDOWN,0,0,None,None)
-	script_toggleRightMouseButton.__doc__=_("Locks or unlocks the right mouse button")
-
-	def script_reportCurrentSelection(self,gesture):
-		obj=api.getFocusObject()
-		virtualBuffer=obj.virtualBuffer
-		if hasattr(virtualBuffer,'TextInfo') and not virtualBuffer.passThrough:
-			obj=virtualBuffer
-		try:
-			info=obj.makeTextInfo(textInfos.POSITION_SELECTION)
-		except (RuntimeError, NotImplementedError):
-			info=None
-		if not info or info.isCollapsed:
-			speech.speakMessage(_("no selection"))
-		else:
-			speech.speakMessage(_("selected %s")%info.text)
-	script_reportCurrentSelection.__doc__=_("Announces the current selection in edit controls and documents. If there is no selection it says so.")
-
-	def script_dateTime(self,gesture):
-		if scriptHandler.getLastScriptRepeatCount()==0:
-			text=winKernel.GetTimeFormat(winKernel.LOCALE_USER_DEFAULT, winKernel.TIME_NOSECONDS, None, None)
-		else:
-			text=winKernel.GetDateFormat(winKernel.LOCALE_USER_DEFAULT, winKernel.DATE_LONGDATE, None, None)
-		ui.message(text)
-	script_dateTime.__doc__=_("If pressed once, reports the current time. If pressed twice, reports the current date")
-
-	def script_increaseSynthSetting(self,gesture):
-		settingName=globalVars.settingsRing.currentSettingName
-		if not settingName:
-			ui.message(_("No settings"))
-			return
-		settingValue=globalVars.settingsRing.increase()
-		ui.message("%s %s" % (settingName,settingValue))
-	script_increaseSynthSetting.__doc__=_("Increases the currently active setting in the synth settings ring")
-
-	def script_decreaseSynthSetting(self,gesture):
-		settingName=globalVars.settingsRing.currentSettingName
-		if not settingName:
-			ui.message(_("No settings"))
-			return
-		settingValue=globalVars.settingsRing.decrease()
-		ui.message("%s %s" % (settingName,settingValue))
-	script_decreaseSynthSetting.__doc__=_("Decreases the currently active setting in the synth settings ring")
-
-	def script_nextSynthSetting(self,gesture):
-		nextSettingName=globalVars.settingsRing.next()
-		if not nextSettingName:
-			ui.message(_("No settings"))
-			return
-		nextSettingValue=globalVars.settingsRing.currentSettingValue
-		ui.message("%s %s"%(nextSettingName,nextSettingValue))
-	script_nextSynthSetting.__doc__=_("Moves to the next available setting in the synth settings ring")
-
-	def script_previousSynthSetting(self,gesture):
-		previousSettingName=globalVars.settingsRing.previous()
-		if not previousSettingName:
-			ui.message(_("No settings"))
-			return
-		previousSettingValue=globalVars.settingsRing.currentSettingValue
-		ui.message("%s %s"%(previousSettingName,previousSettingValue))
-	script_previousSynthSetting.__doc__=_("Moves to the previous available setting in the synth settings ring")
-
-	def script_toggleSpeakTypedCharacters(self,gesture):
-		if config.conf["keyboard"]["speakTypedCharacters"]:
-			onOff=_("off")
-			config.conf["keyboard"]["speakTypedCharacters"]=False
-		else:
-			onOff=_("on")
-			config.conf["keyboard"]["speakTypedCharacters"]=True
-		ui.message(_("speak typed characters")+" "+onOff)
-	script_toggleSpeakTypedCharacters.__doc__=_("Toggles on and off the speaking of typed characters")
-
-	def script_toggleSpeakTypedWords(self,gesture):
-		if config.conf["keyboard"]["speakTypedWords"]:
-			onOff=_("off")
-			config.conf["keyboard"]["speakTypedWords"]=False
-		else:
-			onOff=_("on")
-			config.conf["keyboard"]["speakTypedWords"]=True
-		ui.message(_("speak typed words")+" "+onOff)
-	script_toggleSpeakTypedWords.__doc__=_("Toggles on and off the speaking of typed words")
-
-	def script_toggleSpeakCommandKeys(self,gesture):
-		if config.conf["keyboard"]["speakCommandKeys"]:
-			onOff=_("off")
-			config.conf["keyboard"]["speakCommandKeys"]=False
-		else:
-			onOff=_("on")
-			config.conf["keyboard"]["speakCommandKeys"]=True
-		ui.message(_("speak command keys")+" "+onOff)
-	script_toggleSpeakCommandKeys.__doc__=_("Toggles on and off the speaking of typed keys, that are not specifically characters")
-
-	def script_toggleSpeakPunctuation(self,gesture):
-		if config.conf["speech"]["speakPunctuation"]:
-			onOff=_("off")
-			config.conf["speech"]["speakPunctuation"]=False
-		else:
-			onOff=_("on")
-			config.conf["speech"]["speakPunctuation"]=True
-		ui.message(_("speak punctuation")+" "+onOff)
-	script_toggleSpeakPunctuation.__doc__=_("Toggles on and off the speaking of punctuation. When on NVDA will say the names of punctuation symbols, when off it will be up to the synthesizer as to how it speaks punctuation")
-
-	def script_moveMouseToNavigatorObject(self,gesture):
-		obj=api.getNavigatorObject() 
-		try:
-			p=api.getReviewPosition().pointAtStart
-		except NotImplementedError:
-			p=None
-		if p:
-			x=p.x
-			y=p.y
-		else:
-			try:
-				(left,top,width,height)=obj.location
-			except:
-				ui.message(_("object has no location"))
-				return
-			x=left+(width/2)
-			y=top+(height/2)
-		winUser.setCursorPos(x,y)
-		mouseHandler.executeMouseMoveEvent(x,y)
-	script_moveMouseToNavigatorObject.__doc__=_("Moves the mouse pointer to the current navigator object")
-
-	def script_moveNavigatorObjectToMouse(self,gesture):
-		ui.message(_("Move navigator object to mouse"))
-		obj=api.getMouseObject()
-		api.setNavigatorObject(obj)
-		speech.speakObject(obj)
-	script_moveNavigatorObjectToMouse.__doc__=_("Sets the navigator object to the current object under the mouse pointer and speaks it")
-
-	def script_navigatorObject_current(self,gesture):
-		curObject=api.getNavigatorObject()
-		if not isinstance(curObject,NVDAObject):
-			speech.speakMessage(_("no navigator object"))
-			return
-		if scriptHandler.getLastScriptRepeatCount()>=1:
-			if curObject.TextInfo!=NVDAObjectTextInfo:
-				textList=[]
-				if curObject.name and isinstance(curObject.name, basestring) and not curObject.name.isspace():
-					textList.append(curObject.name)
-				try:
-					info=curObject.makeTextInfo(textInfos.POSITION_SELECTION)
-					if not info.isCollapsed:
-						textList.append(info.text)
-					else:
-						info.expand(textInfos.UNIT_LINE)
-						if not info.isCollapsed:
-							textList.append(info.text)
-				except (RuntimeError, NotImplementedError):
-					# No caret or selection on this object.
-					pass
-			else:
-				textList=[prop for prop in (curObject.name, curObject.value) if prop and isinstance(prop, basestring) and not prop.isspace()]
-			text=" ".join(textList)
-			if len(text)>0 and not text.isspace():
-				if scriptHandler.getLastScriptRepeatCount()==1:
-					speech.speakSpelling(text)
-				else:
-					if api.copyToClip(text):
-						speech.speakMessage(_("%s copied to clipboard")%text)
-		else:
-			speech.speakObject(curObject,reason=speech.REASON_QUERY)
-	script_navigatorObject_current.__doc__=_("Reports the current navigator object or, if pressed three times, Copies name and value of current navigator object to the clipboard")
-
-	def script_navigatorObject_currentDimensions(self,gesture):
-		obj=api.getNavigatorObject()
-		if not obj:
-			ui.message(_("no navigator object"))
-		location=obj.location
-		if not location:
-			ui.message(_("No location information for navigator object"))
-		(left,top,width,height)=location
-		deskLocation=api.getDesktopObject().location
-		if not deskLocation:
-			ui.message(_("No location information for screen"))
-		(deskLeft,deskTop,deskWidth,deskHeight)=deskLocation
-		percentFromLeft=(float(left-deskLeft)/deskWidth)*100
-		percentFromTop=(float(top-deskTop)/deskHeight)*100
-		percentWidth=(float(width)/deskWidth)*100
-		percentHeight=(float(height)/deskHeight)*100
-		ui.message(_("Object edges positioned %.1f per cent from left edge of screen, %.1f per cent from top edge of screen, width is %.1f per cent of screen, height is %.1f per cent of screen")%(percentFromLeft,percentFromTop,percentWidth,percentHeight))
-	script_navigatorObject_currentDimensions.__doc__=_("Reports the hight, width and position of the current navigator object")
-
-	def script_navigatorObject_toFocus(self,gesture):
-		obj=api.getFocusObject()
-		if not isinstance(obj,NVDAObject):
-			speech.speakMessage(_("no focus"))
-		api.setNavigatorObject(obj)
-		speech.speakMessage(_("move to focus"))
-		speech.speakObject(obj,reason=speech.REASON_QUERY)
-	script_navigatorObject_toFocus.__doc__=_("Sets the navigator object to the current focus")
-
-	def script_navigatorObject_moveFocus(self,gesture):
-		obj=api.getNavigatorObject()
-		if not isinstance(obj,NVDAObject):
-			speech.speakMessage(_("no focus"))
-		obj.setFocus()
-		speech.speakMessage(_("move focus"))
-	script_navigatorObject_moveFocus.__doc__=_("Sets the keyboard focus to the navigator object")
-
-	def script_navigatorObject_parent(self,gesture):
-		curObject=api.getNavigatorObject()
-		if not isinstance(curObject,NVDAObject):
-			speech.speakMessage(_("no navigator object"))
-			return
-		simpleReviewMode=config.conf["reviewCursor"]["simpleReviewMode"]
-		curObject=curObject.simpleParent if simpleReviewMode else curObject.parent
-		if curObject is not None:
-			api.setNavigatorObject(curObject)
-			speech.speakObject(curObject,reason=speech.REASON_QUERY)
-		else:
-			speech.speakMessage(_("No parents"))
-	script_navigatorObject_parent.__doc__=_("Sets the navigator object to the parent of the object it is currently on and speaks it")
-
-	def script_navigatorObject_next(self,gesture):
-		curObject=api.getNavigatorObject()
-		if not isinstance(curObject,NVDAObject):
-			speech.speakMessage(_("no navigator object"))
-			return
-		simpleReviewMode=config.conf["reviewCursor"]["simpleReviewMode"]
-		curObject=curObject.simpleNext if simpleReviewMode else curObject.next
-		if curObject is not None:
-			api.setNavigatorObject(curObject)
-			speech.speakObject(curObject,reason=speech.REASON_QUERY)
-		else:
-			speech.speakMessage(_("No next"))
-	script_navigatorObject_next.__doc__=_("Sets the navigator object to the object next to the one it is currently on and speaks it")
-
-	def script_navigatorObject_previous(self,gesture):
-		curObject=api.getNavigatorObject()
-		if not isinstance(curObject,NVDAObject):
-			speech.speakMessage(_("no navigator object"))
-			return
-		simpleReviewMode=config.conf["reviewCursor"]["simpleReviewMode"]
-		curObject=curObject.simplePrevious if simpleReviewMode else curObject.previous
-		if curObject is not None:
-			api.setNavigatorObject(curObject)
-			speech.speakObject(curObject,reason=speech.REASON_QUERY)
-		else:
-			speech.speakMessage(_("No previous"))
-	script_navigatorObject_previous.__doc__=_("Sets the navigator object to the object previous to the one it is currently on and speaks it")
-
-	def script_navigatorObject_firstChild(self,gesture):
-		curObject=api.getNavigatorObject()
-		if not isinstance(curObject,NVDAObject):
-			speech.speakMessage(_("no navigator object"))
-			return
-		simpleReviewMode=config.conf["reviewCursor"]["simpleReviewMode"]
-		curObject=curObject.simpleFirstChild if simpleReviewMode else curObject.firstChild
-		if curObject is not None:
-			api.setNavigatorObject(curObject)
-			speech.speakObject(curObject,reason=speech.REASON_QUERY)
-		else:
-			speech.speakMessage(_("No children"))
-	script_navigatorObject_firstChild.__doc__=_("Sets the navigator object to the first child object of the one it is currently on and speaks it")
-
-<<<<<<< HEAD
-	def script_navigatorObject_nextInFlow(self,gesture):
-		curObject=api.getNavigatorObject()
-		if not isinstance(curObject,NVDAObject):
-			speech.speakMessage(_("no navigator object"))
-			return
-		up=[]
-		down=[]
-		curObject=curObject.getNextInFlow(up=up,down=down)
-		if curObject is not None:
-			api.setNavigatorObject(curObject)
-			if len(up)>0:
-				for count in range(len(up)+1):
-					tones.beep(880*(1.25**count),50)
-					time.sleep(0.025)
-			if len(down)>0:
-				for count in range(len(down)+1):
-					tones.beep(880/(1.25**count),50)
-					time.sleep(0.025)
-			speech.speakObject(curObject,reason=speech.REASON_QUERY)
-		else:
-			speech.speakMessage(_("end of flow"))
-	script_navigatorObject_nextInFlow.__doc__=_("Sets the navigator object to the object this object flows to and speaks it")
-
-	def script_navigatorObject_previousInFlow(self,gesture):
-		curObject=api.getNavigatorObject()
-		if not isinstance(curObject,NVDAObject):
-			speech.speakMessage(_("no navigator object"))
-			return
-		up=[]
-		down=[]
-		curObject=curObject.getPreviousInFlow(up=up,down=down)
-		if curObject is not None:
-			api.setNavigatorObject(curObject)
-			if len(up)>0:
-				for count in range(len(up)+1):
-					tones.beep(880*(1.25**count),50)
-					time.sleep(0.025)
-			if len(down)>0:
-				for count in range(len(down)+1):
-					tones.beep(880/(1.25**count),50)
-					time.sleep(0.025)
-			speech.speakObject(curObject,reason=speech.REASON_QUERY)
-		else:
-			speech.speakMessage(_("Beginning of flow"))
-	script_navigatorObject_previousInFlow.__doc__=_("Sets the navigator object to the object this object flows from and speaks it")
-
-	def script_navigatorObject_doDefaultAction(self,gesture):
-=======
-	def script_navigatorObject_doDefaultAction(self,keyPress):
->>>>>>> 13f3d790
-		curObject=api.getNavigatorObject()
-		if not isinstance(curObject,NVDAObject):
-			speech.speakMessage(_("no navigator object"))
-			return
-		try:
-			action=curObject.getActionName()
-		except NotImplementedError:
-			ui.message(_("No default action"))
-			return
-		try:
-			curObject.doAction()
-		except NotImplementedError:
-			ui.message(_("default action failed"))
-			return
-		ui.message("%s"%action)
-	script_navigatorObject_doDefaultAction.__doc__=_("Performs the default action on the current navigator object (example: presses it if it is a button).")
-
-	def script_review_top(self,gesture):
-		info=api.getReviewPosition().obj.makeTextInfo(textInfos.POSITION_FIRST)
-		api.setReviewPosition(info.copy())
-		info.expand(textInfos.UNIT_LINE)
-		speech.speakMessage(_("top"))
-		speech.speakTextInfo(info,reason=speech.REASON_CARET)
-	script_review_top.__doc__=_("Moves the review cursor to the top line of the current navigator object and speaks it")
-
-	def script_review_previousLine(self,gesture):
-		info=api.getReviewPosition().copy()
-		info.expand(textInfos.UNIT_LINE)
-		info.collapse()
-		res=info.move(textInfos.UNIT_LINE,-1)
-		api.setReviewPosition(info.copy())
-		info.expand(textInfos.UNIT_LINE)
-		if res==0:
-			speech.speakMessage(_("top"))
-		speech.speakTextInfo(info,reason=speech.REASON_CARET)
-	script_review_previousLine.__doc__=_("Moves the review cursor to the previous line of the current navigator object and speaks it")
-
-	def script_review_currentLine(self,gesture):
-		info=api.getReviewPosition().copy()
-		info.expand(textInfos.UNIT_LINE)
-		if scriptHandler.getLastScriptRepeatCount()==0:
-			speech.speakTextInfo(info,reason=speech.REASON_CARET)
-		else:
-			speech.speakSpelling(info._get_text())
-	script_review_currentLine.__doc__=_("Reports the line of the current navigator object where the review cursor is situated. If this key is pressed twice, the current line will be spelled")
-
-	def script_review_nextLine(self,gesture):
-		info=api.getReviewPosition().copy()
-		info.expand(textInfos.UNIT_LINE)
-		info.collapse()
-		res=info.move(textInfos.UNIT_LINE,1)
-		api.setReviewPosition(info.copy())
-		info.expand(textInfos.UNIT_LINE)
-		if res==0:
-			speech.speakMessage(_("bottom"))
-		speech.speakTextInfo(info,reason=speech.REASON_CARET)
-	script_review_nextLine.__doc__=_("Moves the review cursor to the next line of the current navigator object and speaks it")
-
-	def script_review_bottom(self,gesture):
-		info=api.getReviewPosition().obj.makeTextInfo(textInfos.POSITION_LAST)
-		api.setReviewPosition(info.copy())
-		info.expand(textInfos.UNIT_LINE)
-		speech.speakMessage(_("bottom"))
-		speech.speakTextInfo(info,reason=speech.REASON_CARET)
-	script_review_bottom.__doc__=_("Moves the review cursor to the bottom line of the current navigator object and speaks it")
-
-	def script_review_previousWord(self,gesture):
-		info=api.getReviewPosition().copy()
-		info.expand(textInfos.UNIT_WORD)
-		info.collapse()
-		res=info.move(textInfos.UNIT_WORD,-1)
-		api.setReviewPosition(info.copy())
-		info.expand(textInfos.UNIT_WORD)
-		if res==0:
-			speech.speakMessage(_("top"))
-		speech.speakTextInfo(info,reason=speech.REASON_CARET,unit=textInfos.UNIT_WORD)
-	script_review_previousWord.__doc__=_("Moves the review cursor to the previous word of the current navigator object and speaks it")
-
-	def script_review_currentWord(self,gesture):
-		info=api.getReviewPosition().copy()
-		info.expand(textInfos.UNIT_WORD)
-		if scriptHandler.getLastScriptRepeatCount()==0:
-			speech.speakTextInfo(info,reason=speech.REASON_CARET,unit=textInfos.UNIT_WORD)
-		else:
-			speech.speakSpelling(info._get_text())
-	script_review_currentWord.__doc__=_("Speaks the word of the current navigator object where the review cursor is situated. If this key is pressed twice, the word will be spelled")
-
-	def script_review_nextWord(self,gesture):
-		info=api.getReviewPosition().copy()
-		info.expand(textInfos.UNIT_WORD)
-		info.collapse()
-		res=info.move(textInfos.UNIT_WORD,1)
-		api.setReviewPosition(info.copy())
-		info.expand(textInfos.UNIT_WORD)
-		if res==0:
-			speech.speakMessage(_("bottom"))
-		speech.speakTextInfo(info,reason=speech.REASON_CARET,unit=textInfos.UNIT_WORD)
-	script_review_nextWord.__doc__=_("Moves the review cursor to the next word of the current navigator object and speaks it")
-
-	def script_review_startOfLine(self,gesture):
-		info=api.getReviewPosition().copy()
-		info.expand(textInfos.UNIT_LINE)
-		info.collapse()
-		api.setReviewPosition(info.copy())
-		info.expand(textInfos.UNIT_CHARACTER)
-		speech.speakMessage(_("left"))
-		speech.speakTextInfo(info,unit=textInfos.UNIT_CHARACTER,reason=speech.REASON_CARET)
-	script_review_startOfLine.__doc__=_("Moves the review cursor to the first character of the line where it is situated in the current navigator object and speaks it")
-
-	def script_review_previousCharacter(self,gesture):
-		lineInfo=api.getReviewPosition().copy()
-		lineInfo.expand(textInfos.UNIT_LINE)
-		charInfo=api.getReviewPosition().copy()
-		charInfo.expand(textInfos.UNIT_CHARACTER)
-		charInfo.collapse()
-		res=charInfo.move(textInfos.UNIT_CHARACTER,-1)
-		if res==0 or charInfo.compareEndPoints(lineInfo,"startToStart")<0:
-			speech.speakMessage(_("left"))
-			reviewInfo=api.getReviewPosition().copy()
-			reviewInfo.expand(textInfos.UNIT_CHARACTER)
-			speech.speakTextInfo(reviewInfo,unit=textInfos.UNIT_CHARACTER,reason=speech.REASON_CARET)
-		else:
-			api.setReviewPosition(charInfo.copy())
-			charInfo.expand(textInfos.UNIT_CHARACTER)
-			speech.speakTextInfo(charInfo,unit=textInfos.UNIT_CHARACTER,reason=speech.REASON_CARET)
-	script_review_previousCharacter.__doc__=_("Moves the review cursor to the previous character of the current navigator object and speaks it")
-
-	def script_review_currentCharacter(self,gesture):
-		info=api.getReviewPosition().copy()
-		info.expand(textInfos.UNIT_CHARACTER)
-		if scriptHandler.getLastScriptRepeatCount()==0:
-			speech.speakTextInfo(info,unit=textInfos.UNIT_CHARACTER,reason=speech.REASON_CARET)
-		else:
-			try:
-				c = ord(info._get_text())
-				speech.speakMessage("%d," % c)
-				speech.speakSpelling(hex(c))
-			except:
-				speech.speakTextInfo(info,unit=textInfos.UNIT_CHARACTER,reason=speech.REASON_CARET)
-	script_review_currentCharacter.__doc__=_("Reports the character of the current navigator object where the review cursor is situated. If this key is pressed twice, ascii and hexadecimal values are spoken for the character")
-
-	def script_review_nextCharacter(self,gesture):
-		lineInfo=api.getReviewPosition().copy()
-		lineInfo.expand(textInfos.UNIT_LINE)
-		charInfo=api.getReviewPosition().copy()
-		charInfo.expand(textInfos.UNIT_CHARACTER)
-		charInfo.collapse()
-		res=charInfo.move(textInfos.UNIT_CHARACTER,1)
-		if res==0 or charInfo.compareEndPoints(lineInfo,"endToEnd")>=0:
-			speech.speakMessage(_("right"))
-			reviewInfo=api.getReviewPosition().copy()
-			reviewInfo.expand(textInfos.UNIT_CHARACTER)
-			speech.speakTextInfo(reviewInfo,unit=textInfos.UNIT_CHARACTER,reason=speech.REASON_CARET)
-		else:
-			api.setReviewPosition(charInfo.copy())
-			charInfo.expand(textInfos.UNIT_CHARACTER)
-			speech.speakTextInfo(charInfo,unit=textInfos.UNIT_CHARACTER,reason=speech.REASON_CARET)
-	script_review_nextCharacter.__doc__=_("Moves the review cursor to the next character of the current navigator object and speaks it")
-
-	def script_review_endOfLine(self,gesture):
-		info=api.getReviewPosition().copy()
-		info.expand(textInfos.UNIT_LINE)
-		info.collapse(end=True)
-		info.move(textInfos.UNIT_CHARACTER,-1)
-		api.setReviewPosition(info.copy())
-		info.expand(textInfos.UNIT_CHARACTER)
-		speech.speakMessage(_("right"))
-		speech.speakTextInfo(info,unit=textInfos.UNIT_CHARACTER,reason=speech.REASON_CARET)
-	script_review_endOfLine.__doc__=_("Moves the review cursor to the last character of the line where it is situated in the current navigator object and speaks it")
-
-	def script_review_moveToCaret(self,gesture):
-		try:
-			info=api.getReviewPosition().obj.makeTextInfo(textInfos.POSITION_CARET)
-		except NotImplementedError:
-				ui.message(_("No caret"))
-				return
-		api.setReviewPosition(info.copy())
-		info.expand(textInfos.UNIT_LINE)
-		speech.speakTextInfo(info,reason=speech.REASON_CARET)
-	script_review_moveToCaret.__doc__=_("Moves the review cursor to the position of the system caret, in the current navigator object")
-
-	def script_review_moveCaretHere(self,gesture):
-		review=api.getReviewPosition()
-		try:
-			review.updateCaret()
-		except NotImplementedError:
-			ui.message(_("no caret"))
-			return
-		info=review.copy()
-		info.expand(textInfos.UNIT_LINE)
-		speech.speakTextInfo(info,reason=speech.REASON_CARET)
-	script_review_moveCaretHere.__doc__=_("Moves the system caret to the position of the review cursor , in the current navigator object")
-
-	def script_speechMode(self,gesture):
-		curMode=speech.speechMode
-		speech.speechMode=speech.speechMode_talk
-		newMode=(curMode+1)%3
-		if newMode==speech.speechMode_off:
-			name=_("off")
-		elif newMode==speech.speechMode_beeps:
-			name=_("beeps")
-		elif newMode==speech.speechMode_talk:
-			name=_("talk")
-		speech.cancelSpeech()
-		ui.message(_("speech mode %s")%name)
-		speech.speechMode=newMode
-	script_speechMode.__doc__=_("Toggles between the speech modes of off, beep and talk. When set to off NVDA will not speak anything. If beeps then NVDA will simply beep each time it its supposed to speak something. If talk then NVDA wil just speak normally.")
-
-	def _getDocumentForFocusedEmbeddedObject(self):
-		for ancestor in reversed(api.getFocusAncestors()):
-			if ancestor.role == controlTypes.ROLE_DOCUMENT:
-				return ancestor
-
-	def script_toggleVirtualBufferPassThrough(self,gesture):
-		vbuf = api.getFocusObject().virtualBuffer
-		if not vbuf:
-			# We might be in an embedded object or application, so try searching the ancestry for an object which can return focus to the document.
-			docObj = self._getDocumentForFocusedEmbeddedObject()
-			if not docObj:
-				return
-			docObj.setFocus()
-			return
-
-		# Toggle virtual buffer pass-through.
-		vbuf.passThrough = not vbuf.passThrough
-		# If we are enabling pass-through, the user has explicitly chosen to do so, so disable auto-pass-through.
-		# If we're disabling pass-through, re-enable auto-pass-through.
-		vbuf.disableAutoPassThrough = vbuf.passThrough
-		virtualBufferHandler.reportPassThrough(vbuf)
-	script_toggleVirtualBufferPassThrough.__doc__=_("Toggles between browse mode and focus mode. When in focus mode, keys will pass straight through to the application, allowing you to interact directly with a control. When in browse mode, you can navigate the document with the cursor, quick navigation keys, etc.")
-
-	def script_quit(self,gesture):
-		gui.quit()
-	script_quit.__doc__=_("Quits NVDA!")
-
-	def script_showGui(self,gesture):
-		gui.showGui()
-	script_showGui.__doc__=_("Shows the NVDA menu")
-
-	def script_review_sayAll(self,gesture):
-		info=api.getReviewPosition().copy()
-		sayAllHandler.readText(info,sayAllHandler.CURSOR_REVIEW)
-	script_review_sayAll.__doc__ = _("reads from the review cursor  up to end of current text, moving the review cursor as it goes")
-
-<<<<<<< HEAD
-	def script_navigatorObject_sayAll(self,gesture):
-		obj=api.getNavigatorObject()
-		sayAllHandler.readObjects(obj)
-	script_navigatorObject_sayAll.__doc__ = _("reads from the navigator object ")
-
-	def script_sayAll(self,gesture):
-=======
-	def script_sayAll(self,keyPress):
->>>>>>> 13f3d790
-		o=api.getFocusObject()
-		v=o.virtualBuffer
-		if v and not v.passThrough:
-			o=v
-		try:
-			info=o.makeTextInfo(textInfos.POSITION_CARET)
-		except (NotImplementedError, RuntimeError):
-			return
-		sayAllHandler.readText(info,sayAllHandler.CURSOR_CARET)
-	script_sayAll.__doc__ = _("reads from the system caret up to the end of the text, moving the caret as it goes")
-
-	def script_reportFormatting(self,gesture):
-		formatConfig={
-			"detectFormatAfterCursor":False,
-			"reportFontName":True,"reportFontSize":True,"reportFontAttributes":True,
-			"reportStyle":True,"reportAlignment":True,"reportSpellingErrors":True,
-			"reportPage":False,"reportLineNumber":False,"reportTables":False,
-			"reportLinks":False,"reportHeadings":False,"reportLists":False,
-			"reportBlockQuotes":False,
-		}
-		o=api.getFocusObject()
-		v=o.virtualBuffer
-		if v and not v.passThrough:
-			o=v
-		try:
-			info=o.makeTextInfo(textInfos.POSITION_CARET)
-		except (NotImplementedError, RuntimeError):
-			info=o.makeTextInfo(textInfos.POSITION_FIRST)
-		info.expand(textInfos.UNIT_CHARACTER)
-		formatField=textInfos.FormatField()
-		for field in info.getTextWithFields(formatConfig):
-			if isinstance(field,textInfos.FieldCommand) and isinstance(field.field,textInfos.FormatField):
-				formatField.update(field.field)
-		text=speech.getFormatFieldSpeech(formatField,formatConfig=formatConfig) if formatField else None
-		if not text:
-			ui.message(_("No formatting information"))
-			return
-		ui.message(text)
-	script_reportFormatting.__doc__ = _("Reports formatting info for the current cursor position within a document")
-
-	def script_reportCurrentFocus(self,gesture):
-		focusObject=api.getFocusObject()
-		if isinstance(focusObject,NVDAObject):
-			if scriptHandler.getLastScriptRepeatCount()==0:
-				speech.speakObject(focusObject, reason=speech.REASON_QUERY)
-			else:
-				speech.speakSpelling(focusObject.name)
-		else:
-			speech.speakMessage(_("no focus"))
-	script_reportCurrentFocus.__doc__ = _("reports the object with focus")
-
-	def script_reportStatusLine(self,gesture):
-		obj = api.getStatusBar()
-		if not obj:
-			ui.message(_("no status bar found"))
-			return
-		text = api.getStatusBarText(obj)
-
-		if scriptHandler.getLastScriptRepeatCount()==0:
-			ui.message(text)
-		else:
-			speech.speakSpelling(text)
-		api.setNavigatorObject(obj)
-	script_reportStatusLine.__doc__ = _("reads the current application status bar and moves the navigator to it")
-
-	def script_toggleMouseTracking(self,gesture):
-		if config.conf["mouse"]["enableMouseTracking"]:
-			onOff=_("off")
-			config.conf["mouse"]["enableMouseTracking"]=False
-		else:
-			onOff=_("on")
-			config.conf["mouse"]["enableMouseTracking"]=True
-		ui.message(_("Mouse tracking")+" "+onOff)
-	script_toggleMouseTracking.__doc__=_("Toggles the reporting of information as the mouse moves")
-
-	def script_title(self,gesture):
-		obj=api.getForegroundObject()
-		title=obj.name
-		if not isinstance(title,basestring) or not title or title.isspace():
-			title=obj.appModule.appName  if obj.appModule else None
-			if not isinstance(title,basestring) or not title or title.isspace():
-				title=_("no title")
-		repeatCount=scriptHandler.getLastScriptRepeatCount()
-		if repeatCount==0:
-			ui.message(title)
-		elif repeatCount==1:
-			speech.speakSpelling(title)
-		else:
-			if api.copyToClip(title):
-				ui.message(_("%s copied to clipboard")%title)
-	script_title.__doc__=_("Reports the title of the current application or foreground window. If pressed twice, spells the title. If pressed thrice, copies the title to the clipboard")
-
-	def script_speakForeground(self,gesture):
-		obj=api.getForegroundObject()
-		if obj:
-			speech.speakObject(obj,reason=speech.REASON_QUERY)
-			obj.speakDescendantObjects()
-	script_speakForeground.__doc__ = _("speaks the current foreground object")
-
-	def script_test_navigatorWindowInfo(self,gesture):
-		obj=api.getNavigatorObject()
-		import ctypes
-		w=ctypes.windll.user32.GetAncestor(obj.windowHandle,3)
-		w=ctypes.windll.user32.GetAncestor(w,3)
-		className=winUser.getClassName(w)
-		speech.speakMessage("%s, %s"%(w,className))
-		if not isinstance(obj,NVDAObject): 
-			speech.speakMessage(_("no navigator object"))
-			return
-		if scriptHandler.getLastScriptRepeatCount()>=1:
-			if api.copyToClip("Control ID: %s\r\nClass: %s\r\ninternal text: %s"%(winUser.getControlID(obj.windowHandle),obj.windowClassName,winUser.getWindowText(obj.windowHandle))):
-				speech.speakMessage(_("copied to clipboard"))
-		else:
-			log.info("%s %s"%(obj.role,obj.windowHandle))
-			speech.speakMessage("%s"%obj)
-			speech.speakMessage(_("Control ID: %s")%winUser.getControlID(obj.windowHandle))
-			speech.speakMessage(_("Class: %s")%obj.windowClassName)
-			speech.speakSpelling(obj.windowClassName)
-			speech.speakMessage(_("internal text: %s")%winUser.getWindowText(obj.windowHandle))
-			speech.speakMessage(_("text: %s")%obj.windowText)
-			speech.speakMessage("is unicode: %s"%ctypes.windll.user32.IsWindowUnicode(obj.windowHandle))
-	script_test_navigatorWindowInfo.__doc__ = _("reports some information about the current navigator object, mainly useful for developers. When pressed 2 times it copies control id, class and internal text to the windows clipboard")
-
-	def script_toggleProgressBarOutput(self,gesture):
-		outputMode=config.conf["presentation"]["progressBarUpdates"]["progressBarOutputMode"]
-		if outputMode=="both":
-			outputMode="off"
-			ui.message(_("no progress bar updates"))
-		elif outputMode=="off":
-			outputMode="speak"
-			ui.message(_("speak progress bar updates"))
-		elif outputMode=="speak":
-			outputMode="beep"
-			ui.message(_("beep for progress bar updates"))
-		else:
-			outputMode="both"
-			ui.message(_("beep and speak progress bar updates"))
-		config.conf["presentation"]["progressBarUpdates"]["progressBarOutputMode"]=outputMode
-	script_toggleProgressBarOutput.__doc__=_("Toggles between beeps, speech, beeps and speech, and off, for reporting progress bar updates")
-
-	def script_toggleReportDynamicContentChanges(self,gesture):
-		if globalVars.reportDynamicContentChanges:
-			onOff=_("off")
-			globalVars.reportDynamicContentChanges=False
-		else:
-			onOff=_("on")
-			globalVars.reportDynamicContentChanges=True
-		ui.message(_("report dynamic content changes")+" "+onOff)
-	script_toggleReportDynamicContentChanges.__doc__=_("Toggles on and off the reporting of dynamic content changes, such as new text in dos console windows")
-
-	def script_toggleCaretMovesReviewCursor(self,gesture):
-		if config.conf["reviewCursor"]["followCaret"]:
-			onOff=_("off")
-			config.conf["reviewCursor"]["followCaret"]=False
-		else:
-			onOff=_("on")
-			config.conf["reviewCursor"]["followCaret"]=True
-		ui.message(_("caret moves review cursor")+" "+onOff)
-	script_toggleCaretMovesReviewCursor.__doc__=_("Toggles on and off the movement of the review cursor due to the caret moving.")
-
-	def script_toggleFocusMovesNavigatorObject(self,gesture):
-		if config.conf["reviewCursor"]["followFocus"]:
-			onOff=_("off")
-			config.conf["reviewCursor"]["followFocus"]=False
-		else:
-			onOff=_("on")
-			config.conf["reviewCursor"]["followFocus"]=True
-		ui.message(_("focus moves navigator object")+" "+onOff)
-	script_toggleFocusMovesNavigatorObject.__doc__=_("Toggles on and off the movement of the navigator object due to focus changes") 
-
-	#added by Rui Batista<ruiandrebatista@gmail.com> to implement a battery status script
-	def script_say_battery_status(self,gesture):
-		UNKNOWN_BATTERY_STATUS = 0xFF
-		AC_ONLINE = 0X1
-		NO_SYSTEM_BATTERY = 0X80
-		sps = winKernel.SYSTEM_POWER_STATUS()
-		if not winKernel.GetSystemPowerStatus(sps) or sps.BatteryFlag is UNKNOWN_BATTERY_STATUS:
-			log.error("error accessing system power status")
-			return
-		if sps.BatteryFlag & NO_SYSTEM_BATTERY:
-			ui.message(_("no system battery"))
-			return
-		text = _("%d percent") % sps.BatteryLifePercent + " "
-		if sps.ACLineStatus & AC_ONLINE: text += _("AC power on")
-		elif sps.BatteryLifeTime!=0xffffffff: 
-			text += _("%d hours and %d minutes remaining") % (sps.BatteryLifeTime / 3600, (sps.BatteryLifeTime % 3600) / 60)
-		ui.message(text)
-	script_say_battery_status.__doc__ = _("reports battery status and time remaining if AC is not plugged in")
-
-	def script_passNextKeyThrough(self,gesture):
-		keyboardHandler.passNextKeyThrough()
-		ui.message(_("Pass next key through"))
- 	script_passNextKeyThrough.__doc__=_("The next key that is pressed will not be handled at all by NVDA, it will be passed directly through to Windows.")
-
-	def script_reportAppModuleInfo(self,gesture):
-		focus=api.getFocusObject()
-		appName=appModuleHandler.getAppNameFromProcessID(focus.processID,True)
-		message = _("Currently running application is %s") % appName
-		mod=focus.appModule
-		if isinstance(mod,appModuleHandler.AppModule) and type(mod)!=appModuleHandler.AppModule:
-			message += _(" and currently loaded module is %s") % mod.appModuleName.split(".")[0]
-		ui.message(message)
-	script_reportAppModuleInfo.__doc__ = _("Speaks the filename of the active application along with the name of the currently loaded appModule")
-
-	def script_activateGeneralSettingsDialog(self,gesture):
-		mainFrame.onGeneralSettingsCommand(None)
-	script_activateGeneralSettingsDialog.__doc__ = _("Shows the NVDA general settings dialog")
-
-	def script_activateSynthesizerDialog(self,gesture):
-		mainFrame.onSynthesizerCommand(None)
-	script_activateSynthesizerDialog.__doc__ = _("Shows the NVDA synthesizer dialog")
-
-	def script_activateVoiceDialog(self,gesture):
-		mainFrame.onVoiceCommand(None)
-	script_activateVoiceDialog.__doc__ = _("Shows the NVDA voice settings dialog")
-
-	def script_activateKeyboardSettingsDialog(self,gesture):
-		mainFrame.onKeyboardSettingsCommand(None)
-	script_activateKeyboardSettingsDialog.__doc__ = _("Shows the NVDA keyboard settings dialog")
-
-	def script_activateMouseSettingsDialog(self,gesture):
-		mainFrame.onMouseSettingsCommand(None)
-	script_activateMouseSettingsDialog.__doc__ = _("Shows the NVDA mouse settings dialog")
-
-	def script_activateObjectPresentationDialog(self,gesture):
-		mainFrame. onObjectPresentationCommand(None)
-	script_activateObjectPresentationDialog.__doc__ = _("Shows the NVDA object presentation settings dialog")
-
-	def script_activateVirtualBuffersDialog(self,gesture):
-		mainFrame.onVirtualBuffersCommand(None)
-	script_activateVirtualBuffersDialog.__doc__ = _("Shows the NVDA virtual buffers settings dialog")
-
-	def script_activateDocumentFormattingDialog(self,gesture):
-		mainFrame.onDocumentFormattingCommand(None)
-	script_activateDocumentFormattingDialog.__doc__ = _("Shows the NVDA document formatting settings dialog")
-
-	def script_saveConfiguration(self,gesture):
-		wx.CallAfter(mainFrame.onSaveConfigurationCommand, None)
-	script_saveConfiguration.__doc__ = _("Saves the current NVDA configuration")
-
-	def script_revertToSavedConfiguration(self,gesture):
-		mainFrame.onRevertToSavedConfigurationCommand(None)
-	script_revertToSavedConfiguration.__doc__ = _("loads the saved NVDA configuration, overriding current changes")
-
-	def script_activatePythonConsole(self,gesture):
-		if globalVars.appArgs.secure:
-			return
-		import pythonConsole
-		if not pythonConsole.consoleUI:
-			pythonConsole.initialize()
-		pythonConsole.consoleUI.updateNamespaceSnapshotVars()
-		pythonConsole.activate()
-	script_activatePythonConsole.__doc__ = _("Activates the NVDA Python Console, primarily useful for development")
-
-	def script_braille_toggleTether(self, gesture):
-		if braille.handler.tether == braille.handler.TETHER_FOCUS:
-			braille.handler.tether = braille.handler.TETHER_REVIEW
-			tetherMsg = _("review")
-		else:
-			braille.handler.tether = braille.handler.TETHER_FOCUS
-			tetherMsg = _("focus")
-		ui.message(_("Braille tethered to %s") % tetherMsg)
-	script_braille_toggleTether.__doc__ = _("Toggle tethering of braille between the focus and the review position")
-
-	def script_reportClipboardText(self,gesture):
-		try:
-			text = api.getClipData()
-		except:
-			text = None
-		if not text or not isinstance(text,basestring) or text.isspace():
-			ui.message(_("There is no text on the clipboard"))
-			return
-		if len(text) < 1024: 
-			ui.message(text)
-		else:
-			ui.message(_("The clipboard contains a large portion of text. It is %s characters long") % len(text))
-	script_reportClipboardText.__doc__ = _("Reports the text on the Windows clipboard")
-
-	def script_review_markStartForCopy(self, gesture):
-		self._copyStartMarker = api.getReviewPosition().copy()
-		ui.message(_("Start marked"))
-	script_review_markStartForCopy.__doc__ = _("Marks the current position of the review cursor as the start of text to be copied")
-
-	def script_review_copy(self, gesture):
-		if not getattr(self, "_copyStartMarker", None):
-			ui.message(_("No start marker set"))
-			return
-		pos = api.getReviewPosition().copy()
-		if self._copyStartMarker.obj != pos.obj:
-			ui.message(_("The start marker must reside within the same object"))
-			return
-		pos.move(textInfos.UNIT_CHARACTER, 1, endPoint="end")
-		pos.setEndPoint(self._copyStartMarker, "startToStart")
-		if pos.compareEndPoints(pos, "startToEnd") < 0 and pos.copyToClipboard():
-			ui.message(_("Review selection copied to clipboard"))
-		else:
-			ui.message(_("No text to copy"))
-			return
-		self._copyStartMarker = None
-	script_review_copy.__doc__ = _("Retrieves the text from the previously set start marker up to and including the current position of the review cursor and copies it to the clipboard")
+#appModules/_default.py
+#A part of NonVisual Desktop Access (NVDA)
+#Copyright (C) 2006-2010 NVDA Contributors <http://www.nvda-project.org/>
+#This file is covered by the GNU General Public License.
+#See the file COPYING for more details.
+
+import time
+import tones
+import keyboardHandler
+import mouseHandler
+import controlTypes
+import api
+import textInfos
+import speech
+import sayAllHandler
+from NVDAObjects import NVDAObject, NVDAObjectTextInfo
+import globalVars
+from logHandler import log
+from synthDriverHandler import *
+import gui
+import wx
+import config
+import winUser
+import appModuleHandler
+import winKernel
+from gui import mainFrame
+import virtualBufferHandler
+import scriptHandler
+import ui
+import braille
+import inputCore
+
+class AppModule(appModuleHandler.AppModule):
+
+	def script_toggleInputHelp(self,gesture):
+		inputCore.manager.isInputHelpActive = not inputCore.manager.isInputHelpActive
+ 		state = _("on") if inputCore.manager.isInputHelpActive else _("off")
+		ui.message(_("input help %s")%state)
+	script_toggleInputHelp.__doc__=_("Turns input help on or off. When on, any input such as pressing a key on the keyboard will tell you what script is associated with that input, if any.")
+
+	def script_reportCurrentLine(self,gesture):
+		obj=api.getFocusObject()
+		virtualBuffer=obj.virtualBuffer
+		if hasattr(virtualBuffer,'TextInfo') and not virtualBuffer.passThrough:
+			obj=virtualBuffer
+		try:
+			info=obj.makeTextInfo(textInfos.POSITION_CARET)
+		except (NotImplementedError, RuntimeError):
+			info=obj.makeTextInfo(textInfos.POSITION_FIRST)
+		info.expand(textInfos.UNIT_LINE)
+		if scriptHandler.getLastScriptRepeatCount()==0:
+			speech.speakTextInfo(info,reason=speech.REASON_CARET)
+		else:
+			speech.speakSpelling(info.text)
+	script_reportCurrentLine.__doc__=_("Reports the current line under the application cursor. Pressing this key twice will spell the current line")
+
+	def script_leftMouseClick(self,gesture):
+		ui.message(_("left click"))
+		winUser.mouse_event(winUser.MOUSEEVENTF_LEFTDOWN,0,0,None,None)
+		winUser.mouse_event(winUser.MOUSEEVENTF_LEFTUP,0,0,None,None)
+	script_leftMouseClick.__doc__=_("Clicks the left mouse button once at the current mouse position")
+
+	def script_rightMouseClick(self,gesture):
+		ui.message(_("right click"))
+		winUser.mouse_event(winUser.MOUSEEVENTF_RIGHTDOWN,0,0,None,None)
+		winUser.mouse_event(winUser.MOUSEEVENTF_RIGHTUP,0,0,None,None)
+	script_rightMouseClick.__doc__=_("Clicks the right mouse button once at the current mouse position")
+
+	def script_toggleLeftMouseButton(self,gesture):
+		if winUser.getKeyState(winUser.VK_LBUTTON)&32768:
+			ui.message(_("left mouse button unlock"))
+			winUser.mouse_event(winUser.MOUSEEVENTF_LEFTUP,0,0,None,None)
+		else:
+			ui.message(_("left mouse button lock"))
+			winUser.mouse_event(winUser.MOUSEEVENTF_LEFTDOWN,0,0,None,None)
+	script_toggleLeftMouseButton.__doc__=_("Locks or unlocks the left mouse button")
+
+	def script_toggleRightMouseButton(self,gesture):
+		if winUser.getKeyState(winUser.VK_RBUTTON)&32768:
+			ui.message(_("right mouse button unlock"))
+			winUser.mouse_event(winUser.MOUSEEVENTF_RIGHTUP,0,0,None,None)
+		else:
+			ui.message(_("right mouse button lock"))
+			winUser.mouse_event(winUser.MOUSEEVENTF_RIGHTDOWN,0,0,None,None)
+	script_toggleRightMouseButton.__doc__=_("Locks or unlocks the right mouse button")
+
+	def script_reportCurrentSelection(self,gesture):
+		obj=api.getFocusObject()
+		virtualBuffer=obj.virtualBuffer
+		if hasattr(virtualBuffer,'TextInfo') and not virtualBuffer.passThrough:
+			obj=virtualBuffer
+		try:
+			info=obj.makeTextInfo(textInfos.POSITION_SELECTION)
+		except (RuntimeError, NotImplementedError):
+			info=None
+		if not info or info.isCollapsed:
+			speech.speakMessage(_("no selection"))
+		else:
+			speech.speakMessage(_("selected %s")%info.text)
+	script_reportCurrentSelection.__doc__=_("Announces the current selection in edit controls and documents. If there is no selection it says so.")
+
+	def script_dateTime(self,gesture):
+		if scriptHandler.getLastScriptRepeatCount()==0:
+			text=winKernel.GetTimeFormat(winKernel.LOCALE_USER_DEFAULT, winKernel.TIME_NOSECONDS, None, None)
+		else:
+			text=winKernel.GetDateFormat(winKernel.LOCALE_USER_DEFAULT, winKernel.DATE_LONGDATE, None, None)
+		ui.message(text)
+	script_dateTime.__doc__=_("If pressed once, reports the current time. If pressed twice, reports the current date")
+
+	def script_increaseSynthSetting(self,gesture):
+		settingName=globalVars.settingsRing.currentSettingName
+		if not settingName:
+			ui.message(_("No settings"))
+			return
+		settingValue=globalVars.settingsRing.increase()
+		ui.message("%s %s" % (settingName,settingValue))
+	script_increaseSynthSetting.__doc__=_("Increases the currently active setting in the synth settings ring")
+
+	def script_decreaseSynthSetting(self,gesture):
+		settingName=globalVars.settingsRing.currentSettingName
+		if not settingName:
+			ui.message(_("No settings"))
+			return
+		settingValue=globalVars.settingsRing.decrease()
+		ui.message("%s %s" % (settingName,settingValue))
+	script_decreaseSynthSetting.__doc__=_("Decreases the currently active setting in the synth settings ring")
+
+	def script_nextSynthSetting(self,gesture):
+		nextSettingName=globalVars.settingsRing.next()
+		if not nextSettingName:
+			ui.message(_("No settings"))
+			return
+		nextSettingValue=globalVars.settingsRing.currentSettingValue
+		ui.message("%s %s"%(nextSettingName,nextSettingValue))
+	script_nextSynthSetting.__doc__=_("Moves to the next available setting in the synth settings ring")
+
+	def script_previousSynthSetting(self,gesture):
+		previousSettingName=globalVars.settingsRing.previous()
+		if not previousSettingName:
+			ui.message(_("No settings"))
+			return
+		previousSettingValue=globalVars.settingsRing.currentSettingValue
+		ui.message("%s %s"%(previousSettingName,previousSettingValue))
+	script_previousSynthSetting.__doc__=_("Moves to the previous available setting in the synth settings ring")
+
+	def script_toggleSpeakTypedCharacters(self,gesture):
+		if config.conf["keyboard"]["speakTypedCharacters"]:
+			onOff=_("off")
+			config.conf["keyboard"]["speakTypedCharacters"]=False
+		else:
+			onOff=_("on")
+			config.conf["keyboard"]["speakTypedCharacters"]=True
+		ui.message(_("speak typed characters")+" "+onOff)
+	script_toggleSpeakTypedCharacters.__doc__=_("Toggles on and off the speaking of typed characters")
+
+	def script_toggleSpeakTypedWords(self,gesture):
+		if config.conf["keyboard"]["speakTypedWords"]:
+			onOff=_("off")
+			config.conf["keyboard"]["speakTypedWords"]=False
+		else:
+			onOff=_("on")
+			config.conf["keyboard"]["speakTypedWords"]=True
+		ui.message(_("speak typed words")+" "+onOff)
+	script_toggleSpeakTypedWords.__doc__=_("Toggles on and off the speaking of typed words")
+
+	def script_toggleSpeakCommandKeys(self,gesture):
+		if config.conf["keyboard"]["speakCommandKeys"]:
+			onOff=_("off")
+			config.conf["keyboard"]["speakCommandKeys"]=False
+		else:
+			onOff=_("on")
+			config.conf["keyboard"]["speakCommandKeys"]=True
+		ui.message(_("speak command keys")+" "+onOff)
+	script_toggleSpeakCommandKeys.__doc__=_("Toggles on and off the speaking of typed keys, that are not specifically characters")
+
+	def script_toggleSpeakPunctuation(self,gesture):
+		if config.conf["speech"]["speakPunctuation"]:
+			onOff=_("off")
+			config.conf["speech"]["speakPunctuation"]=False
+		else:
+			onOff=_("on")
+			config.conf["speech"]["speakPunctuation"]=True
+		ui.message(_("speak punctuation")+" "+onOff)
+	script_toggleSpeakPunctuation.__doc__=_("Toggles on and off the speaking of punctuation. When on NVDA will say the names of punctuation symbols, when off it will be up to the synthesizer as to how it speaks punctuation")
+
+	def script_moveMouseToNavigatorObject(self,gesture):
+		obj=api.getNavigatorObject() 
+		try:
+			p=api.getReviewPosition().pointAtStart
+		except NotImplementedError:
+			p=None
+		if p:
+			x=p.x
+			y=p.y
+		else:
+			try:
+				(left,top,width,height)=obj.location
+			except:
+				ui.message(_("object has no location"))
+				return
+			x=left+(width/2)
+			y=top+(height/2)
+		winUser.setCursorPos(x,y)
+		mouseHandler.executeMouseMoveEvent(x,y)
+	script_moveMouseToNavigatorObject.__doc__=_("Moves the mouse pointer to the current navigator object")
+
+	def script_moveNavigatorObjectToMouse(self,gesture):
+		ui.message(_("Move navigator object to mouse"))
+		obj=api.getMouseObject()
+		api.setNavigatorObject(obj)
+		speech.speakObject(obj)
+	script_moveNavigatorObjectToMouse.__doc__=_("Sets the navigator object to the current object under the mouse pointer and speaks it")
+
+	def script_navigatorObject_current(self,gesture):
+		curObject=api.getNavigatorObject()
+		if not isinstance(curObject,NVDAObject):
+			speech.speakMessage(_("no navigator object"))
+			return
+		if scriptHandler.getLastScriptRepeatCount()>=1:
+			if curObject.TextInfo!=NVDAObjectTextInfo:
+				textList=[]
+				if curObject.name and isinstance(curObject.name, basestring) and not curObject.name.isspace():
+					textList.append(curObject.name)
+				try:
+					info=curObject.makeTextInfo(textInfos.POSITION_SELECTION)
+					if not info.isCollapsed:
+						textList.append(info.text)
+					else:
+						info.expand(textInfos.UNIT_LINE)
+						if not info.isCollapsed:
+							textList.append(info.text)
+				except (RuntimeError, NotImplementedError):
+					# No caret or selection on this object.
+					pass
+			else:
+				textList=[prop for prop in (curObject.name, curObject.value) if prop and isinstance(prop, basestring) and not prop.isspace()]
+			text=" ".join(textList)
+			if len(text)>0 and not text.isspace():
+				if scriptHandler.getLastScriptRepeatCount()==1:
+					speech.speakSpelling(text)
+				else:
+					if api.copyToClip(text):
+						speech.speakMessage(_("%s copied to clipboard")%text)
+		else:
+			speech.speakObject(curObject,reason=speech.REASON_QUERY)
+	script_navigatorObject_current.__doc__=_("Reports the current navigator object or, if pressed three times, Copies name and value of current navigator object to the clipboard")
+
+	def script_navigatorObject_currentDimensions(self,gesture):
+		obj=api.getNavigatorObject()
+		if not obj:
+			ui.message(_("no navigator object"))
+		location=obj.location
+		if not location:
+			ui.message(_("No location information for navigator object"))
+		(left,top,width,height)=location
+		deskLocation=api.getDesktopObject().location
+		if not deskLocation:
+			ui.message(_("No location information for screen"))
+		(deskLeft,deskTop,deskWidth,deskHeight)=deskLocation
+		percentFromLeft=(float(left-deskLeft)/deskWidth)*100
+		percentFromTop=(float(top-deskTop)/deskHeight)*100
+		percentWidth=(float(width)/deskWidth)*100
+		percentHeight=(float(height)/deskHeight)*100
+		ui.message(_("Object edges positioned %.1f per cent from left edge of screen, %.1f per cent from top edge of screen, width is %.1f per cent of screen, height is %.1f per cent of screen")%(percentFromLeft,percentFromTop,percentWidth,percentHeight))
+	script_navigatorObject_currentDimensions.__doc__=_("Reports the hight, width and position of the current navigator object")
+
+	def script_navigatorObject_toFocus(self,gesture):
+		obj=api.getFocusObject()
+		if not isinstance(obj,NVDAObject):
+			speech.speakMessage(_("no focus"))
+		api.setNavigatorObject(obj)
+		speech.speakMessage(_("move to focus"))
+		speech.speakObject(obj,reason=speech.REASON_QUERY)
+	script_navigatorObject_toFocus.__doc__=_("Sets the navigator object to the current focus")
+
+	def script_navigatorObject_moveFocus(self,gesture):
+		obj=api.getNavigatorObject()
+		if not isinstance(obj,NVDAObject):
+			speech.speakMessage(_("no focus"))
+		obj.setFocus()
+		speech.speakMessage(_("move focus"))
+	script_navigatorObject_moveFocus.__doc__=_("Sets the keyboard focus to the navigator object")
+
+	def script_navigatorObject_parent(self,gesture):
+		curObject=api.getNavigatorObject()
+		if not isinstance(curObject,NVDAObject):
+			speech.speakMessage(_("no navigator object"))
+			return
+		simpleReviewMode=config.conf["reviewCursor"]["simpleReviewMode"]
+		curObject=curObject.simpleParent if simpleReviewMode else curObject.parent
+		if curObject is not None:
+			api.setNavigatorObject(curObject)
+			speech.speakObject(curObject,reason=speech.REASON_QUERY)
+		else:
+			speech.speakMessage(_("No parents"))
+	script_navigatorObject_parent.__doc__=_("Sets the navigator object to the parent of the object it is currently on and speaks it")
+
+	def script_navigatorObject_next(self,gesture):
+		curObject=api.getNavigatorObject()
+		if not isinstance(curObject,NVDAObject):
+			speech.speakMessage(_("no navigator object"))
+			return
+		simpleReviewMode=config.conf["reviewCursor"]["simpleReviewMode"]
+		curObject=curObject.simpleNext if simpleReviewMode else curObject.next
+		if curObject is not None:
+			api.setNavigatorObject(curObject)
+			speech.speakObject(curObject,reason=speech.REASON_QUERY)
+		else:
+			speech.speakMessage(_("No next"))
+	script_navigatorObject_next.__doc__=_("Sets the navigator object to the object next to the one it is currently on and speaks it")
+
+	def script_navigatorObject_previous(self,gesture):
+		curObject=api.getNavigatorObject()
+		if not isinstance(curObject,NVDAObject):
+			speech.speakMessage(_("no navigator object"))
+			return
+		simpleReviewMode=config.conf["reviewCursor"]["simpleReviewMode"]
+		curObject=curObject.simplePrevious if simpleReviewMode else curObject.previous
+		if curObject is not None:
+			api.setNavigatorObject(curObject)
+			speech.speakObject(curObject,reason=speech.REASON_QUERY)
+		else:
+			speech.speakMessage(_("No previous"))
+	script_navigatorObject_previous.__doc__=_("Sets the navigator object to the object previous to the one it is currently on and speaks it")
+
+	def script_navigatorObject_firstChild(self,gesture):
+		curObject=api.getNavigatorObject()
+		if not isinstance(curObject,NVDAObject):
+			speech.speakMessage(_("no navigator object"))
+			return
+		simpleReviewMode=config.conf["reviewCursor"]["simpleReviewMode"]
+		curObject=curObject.simpleFirstChild if simpleReviewMode else curObject.firstChild
+		if curObject is not None:
+			api.setNavigatorObject(curObject)
+			speech.speakObject(curObject,reason=speech.REASON_QUERY)
+		else:
+			speech.speakMessage(_("No children"))
+	script_navigatorObject_firstChild.__doc__=_("Sets the navigator object to the first child object of the one it is currently on and speaks it")
+
+	def script_navigatorObject_doDefaultAction(self,gesture):
+		curObject=api.getNavigatorObject()
+		if not isinstance(curObject,NVDAObject):
+			speech.speakMessage(_("no navigator object"))
+			return
+		try:
+			action=curObject.getActionName()
+		except NotImplementedError:
+			ui.message(_("No default action"))
+			return
+		try:
+			curObject.doAction()
+		except NotImplementedError:
+			ui.message(_("default action failed"))
+			return
+		ui.message("%s"%action)
+	script_navigatorObject_doDefaultAction.__doc__=_("Performs the default action on the current navigator object (example: presses it if it is a button).")
+
+	def script_review_top(self,gesture):
+		info=api.getReviewPosition().obj.makeTextInfo(textInfos.POSITION_FIRST)
+		api.setReviewPosition(info.copy())
+		info.expand(textInfos.UNIT_LINE)
+		speech.speakMessage(_("top"))
+		speech.speakTextInfo(info,reason=speech.REASON_CARET)
+	script_review_top.__doc__=_("Moves the review cursor to the top line of the current navigator object and speaks it")
+
+	def script_review_previousLine(self,gesture):
+		info=api.getReviewPosition().copy()
+		info.expand(textInfos.UNIT_LINE)
+		info.collapse()
+		res=info.move(textInfos.UNIT_LINE,-1)
+		api.setReviewPosition(info.copy())
+		info.expand(textInfos.UNIT_LINE)
+		if res==0:
+			speech.speakMessage(_("top"))
+		speech.speakTextInfo(info,reason=speech.REASON_CARET)
+	script_review_previousLine.__doc__=_("Moves the review cursor to the previous line of the current navigator object and speaks it")
+
+	def script_review_currentLine(self,gesture):
+		info=api.getReviewPosition().copy()
+		info.expand(textInfos.UNIT_LINE)
+		if scriptHandler.getLastScriptRepeatCount()==0:
+			speech.speakTextInfo(info,reason=speech.REASON_CARET)
+		else:
+			speech.speakSpelling(info._get_text())
+	script_review_currentLine.__doc__=_("Reports the line of the current navigator object where the review cursor is situated. If this key is pressed twice, the current line will be spelled")
+
+	def script_review_nextLine(self,gesture):
+		info=api.getReviewPosition().copy()
+		info.expand(textInfos.UNIT_LINE)
+		info.collapse()
+		res=info.move(textInfos.UNIT_LINE,1)
+		api.setReviewPosition(info.copy())
+		info.expand(textInfos.UNIT_LINE)
+		if res==0:
+			speech.speakMessage(_("bottom"))
+		speech.speakTextInfo(info,reason=speech.REASON_CARET)
+	script_review_nextLine.__doc__=_("Moves the review cursor to the next line of the current navigator object and speaks it")
+
+	def script_review_bottom(self,gesture):
+		info=api.getReviewPosition().obj.makeTextInfo(textInfos.POSITION_LAST)
+		api.setReviewPosition(info.copy())
+		info.expand(textInfos.UNIT_LINE)
+		speech.speakMessage(_("bottom"))
+		speech.speakTextInfo(info,reason=speech.REASON_CARET)
+	script_review_bottom.__doc__=_("Moves the review cursor to the bottom line of the current navigator object and speaks it")
+
+	def script_review_previousWord(self,gesture):
+		info=api.getReviewPosition().copy()
+		info.expand(textInfos.UNIT_WORD)
+		info.collapse()
+		res=info.move(textInfos.UNIT_WORD,-1)
+		api.setReviewPosition(info.copy())
+		info.expand(textInfos.UNIT_WORD)
+		if res==0:
+			speech.speakMessage(_("top"))
+		speech.speakTextInfo(info,reason=speech.REASON_CARET,unit=textInfos.UNIT_WORD)
+	script_review_previousWord.__doc__=_("Moves the review cursor to the previous word of the current navigator object and speaks it")
+
+	def script_review_currentWord(self,gesture):
+		info=api.getReviewPosition().copy()
+		info.expand(textInfos.UNIT_WORD)
+		if scriptHandler.getLastScriptRepeatCount()==0:
+			speech.speakTextInfo(info,reason=speech.REASON_CARET,unit=textInfos.UNIT_WORD)
+		else:
+			speech.speakSpelling(info._get_text())
+	script_review_currentWord.__doc__=_("Speaks the word of the current navigator object where the review cursor is situated. If this key is pressed twice, the word will be spelled")
+
+	def script_review_nextWord(self,gesture):
+		info=api.getReviewPosition().copy()
+		info.expand(textInfos.UNIT_WORD)
+		info.collapse()
+		res=info.move(textInfos.UNIT_WORD,1)
+		api.setReviewPosition(info.copy())
+		info.expand(textInfos.UNIT_WORD)
+		if res==0:
+			speech.speakMessage(_("bottom"))
+		speech.speakTextInfo(info,reason=speech.REASON_CARET,unit=textInfos.UNIT_WORD)
+	script_review_nextWord.__doc__=_("Moves the review cursor to the next word of the current navigator object and speaks it")
+
+	def script_review_startOfLine(self,gesture):
+		info=api.getReviewPosition().copy()
+		info.expand(textInfos.UNIT_LINE)
+		info.collapse()
+		api.setReviewPosition(info.copy())
+		info.expand(textInfos.UNIT_CHARACTER)
+		speech.speakMessage(_("left"))
+		speech.speakTextInfo(info,unit=textInfos.UNIT_CHARACTER,reason=speech.REASON_CARET)
+	script_review_startOfLine.__doc__=_("Moves the review cursor to the first character of the line where it is situated in the current navigator object and speaks it")
+
+	def script_review_previousCharacter(self,gesture):
+		lineInfo=api.getReviewPosition().copy()
+		lineInfo.expand(textInfos.UNIT_LINE)
+		charInfo=api.getReviewPosition().copy()
+		charInfo.expand(textInfos.UNIT_CHARACTER)
+		charInfo.collapse()
+		res=charInfo.move(textInfos.UNIT_CHARACTER,-1)
+		if res==0 or charInfo.compareEndPoints(lineInfo,"startToStart")<0:
+			speech.speakMessage(_("left"))
+			reviewInfo=api.getReviewPosition().copy()
+			reviewInfo.expand(textInfos.UNIT_CHARACTER)
+			speech.speakTextInfo(reviewInfo,unit=textInfos.UNIT_CHARACTER,reason=speech.REASON_CARET)
+		else:
+			api.setReviewPosition(charInfo.copy())
+			charInfo.expand(textInfos.UNIT_CHARACTER)
+			speech.speakTextInfo(charInfo,unit=textInfos.UNIT_CHARACTER,reason=speech.REASON_CARET)
+	script_review_previousCharacter.__doc__=_("Moves the review cursor to the previous character of the current navigator object and speaks it")
+
+	def script_review_currentCharacter(self,gesture):
+		info=api.getReviewPosition().copy()
+		info.expand(textInfos.UNIT_CHARACTER)
+		if scriptHandler.getLastScriptRepeatCount()==0:
+			speech.speakTextInfo(info,unit=textInfos.UNIT_CHARACTER,reason=speech.REASON_CARET)
+		else:
+			try:
+				c = ord(info._get_text())
+				speech.speakMessage("%d," % c)
+				speech.speakSpelling(hex(c))
+			except:
+				speech.speakTextInfo(info,unit=textInfos.UNIT_CHARACTER,reason=speech.REASON_CARET)
+	script_review_currentCharacter.__doc__=_("Reports the character of the current navigator object where the review cursor is situated. If this key is pressed twice, ascii and hexadecimal values are spoken for the character")
+
+	def script_review_nextCharacter(self,gesture):
+		lineInfo=api.getReviewPosition().copy()
+		lineInfo.expand(textInfos.UNIT_LINE)
+		charInfo=api.getReviewPosition().copy()
+		charInfo.expand(textInfos.UNIT_CHARACTER)
+		charInfo.collapse()
+		res=charInfo.move(textInfos.UNIT_CHARACTER,1)
+		if res==0 or charInfo.compareEndPoints(lineInfo,"endToEnd")>=0:
+			speech.speakMessage(_("right"))
+			reviewInfo=api.getReviewPosition().copy()
+			reviewInfo.expand(textInfos.UNIT_CHARACTER)
+			speech.speakTextInfo(reviewInfo,unit=textInfos.UNIT_CHARACTER,reason=speech.REASON_CARET)
+		else:
+			api.setReviewPosition(charInfo.copy())
+			charInfo.expand(textInfos.UNIT_CHARACTER)
+			speech.speakTextInfo(charInfo,unit=textInfos.UNIT_CHARACTER,reason=speech.REASON_CARET)
+	script_review_nextCharacter.__doc__=_("Moves the review cursor to the next character of the current navigator object and speaks it")
+
+	def script_review_endOfLine(self,gesture):
+		info=api.getReviewPosition().copy()
+		info.expand(textInfos.UNIT_LINE)
+		info.collapse(end=True)
+		info.move(textInfos.UNIT_CHARACTER,-1)
+		api.setReviewPosition(info.copy())
+		info.expand(textInfos.UNIT_CHARACTER)
+		speech.speakMessage(_("right"))
+		speech.speakTextInfo(info,unit=textInfos.UNIT_CHARACTER,reason=speech.REASON_CARET)
+	script_review_endOfLine.__doc__=_("Moves the review cursor to the last character of the line where it is situated in the current navigator object and speaks it")
+
+	def script_review_moveToCaret(self,gesture):
+		try:
+			info=api.getReviewPosition().obj.makeTextInfo(textInfos.POSITION_CARET)
+		except NotImplementedError:
+				ui.message(_("No caret"))
+				return
+		api.setReviewPosition(info.copy())
+		info.expand(textInfos.UNIT_LINE)
+		speech.speakTextInfo(info,reason=speech.REASON_CARET)
+	script_review_moveToCaret.__doc__=_("Moves the review cursor to the position of the system caret, in the current navigator object")
+
+	def script_review_moveCaretHere(self,gesture):
+		review=api.getReviewPosition()
+		try:
+			review.updateCaret()
+		except NotImplementedError:
+			ui.message(_("no caret"))
+			return
+		info=review.copy()
+		info.expand(textInfos.UNIT_LINE)
+		speech.speakTextInfo(info,reason=speech.REASON_CARET)
+	script_review_moveCaretHere.__doc__=_("Moves the system caret to the position of the review cursor , in the current navigator object")
+
+	def script_speechMode(self,gesture):
+		curMode=speech.speechMode
+		speech.speechMode=speech.speechMode_talk
+		newMode=(curMode+1)%3
+		if newMode==speech.speechMode_off:
+			name=_("off")
+		elif newMode==speech.speechMode_beeps:
+			name=_("beeps")
+		elif newMode==speech.speechMode_talk:
+			name=_("talk")
+		speech.cancelSpeech()
+		ui.message(_("speech mode %s")%name)
+		speech.speechMode=newMode
+	script_speechMode.__doc__=_("Toggles between the speech modes of off, beep and talk. When set to off NVDA will not speak anything. If beeps then NVDA will simply beep each time it its supposed to speak something. If talk then NVDA wil just speak normally.")
+
+	def _getDocumentForFocusedEmbeddedObject(self):
+		for ancestor in reversed(api.getFocusAncestors()):
+			if ancestor.role == controlTypes.ROLE_DOCUMENT:
+				return ancestor
+
+	def script_toggleVirtualBufferPassThrough(self,gesture):
+		vbuf = api.getFocusObject().virtualBuffer
+		if not vbuf:
+			# We might be in an embedded object or application, so try searching the ancestry for an object which can return focus to the document.
+			docObj = self._getDocumentForFocusedEmbeddedObject()
+			if not docObj:
+				return
+			docObj.setFocus()
+			return
+
+		# Toggle virtual buffer pass-through.
+		vbuf.passThrough = not vbuf.passThrough
+		# If we are enabling pass-through, the user has explicitly chosen to do so, so disable auto-pass-through.
+		# If we're disabling pass-through, re-enable auto-pass-through.
+		vbuf.disableAutoPassThrough = vbuf.passThrough
+		virtualBufferHandler.reportPassThrough(vbuf)
+	script_toggleVirtualBufferPassThrough.__doc__=_("Toggles between browse mode and focus mode. When in focus mode, keys will pass straight through to the application, allowing you to interact directly with a control. When in browse mode, you can navigate the document with the cursor, quick navigation keys, etc.")
+
+	def script_quit(self,gesture):
+		gui.quit()
+	script_quit.__doc__=_("Quits NVDA!")
+
+	def script_showGui(self,gesture):
+		gui.showGui()
+	script_showGui.__doc__=_("Shows the NVDA menu")
+
+	def script_review_sayAll(self,gesture):
+		info=api.getReviewPosition().copy()
+		sayAllHandler.readText(info,sayAllHandler.CURSOR_REVIEW)
+	script_review_sayAll.__doc__ = _("reads from the review cursor  up to end of current text, moving the review cursor as it goes")
+
+	def script_sayAll(self,gesture):
+		o=api.getFocusObject()
+		v=o.virtualBuffer
+		if v and not v.passThrough:
+			o=v
+		try:
+			info=o.makeTextInfo(textInfos.POSITION_CARET)
+		except (NotImplementedError, RuntimeError):
+			return
+		sayAllHandler.readText(info,sayAllHandler.CURSOR_CARET)
+	script_sayAll.__doc__ = _("reads from the system caret up to the end of the text, moving the caret as it goes")
+
+	def script_reportFormatting(self,gesture):
+		formatConfig={
+			"detectFormatAfterCursor":False,
+			"reportFontName":True,"reportFontSize":True,"reportFontAttributes":True,
+			"reportStyle":True,"reportAlignment":True,"reportSpellingErrors":True,
+			"reportPage":False,"reportLineNumber":False,"reportTables":False,
+			"reportLinks":False,"reportHeadings":False,"reportLists":False,
+			"reportBlockQuotes":False,
+		}
+		o=api.getFocusObject()
+		v=o.virtualBuffer
+		if v and not v.passThrough:
+			o=v
+		try:
+			info=o.makeTextInfo(textInfos.POSITION_CARET)
+		except (NotImplementedError, RuntimeError):
+			info=o.makeTextInfo(textInfos.POSITION_FIRST)
+		info.expand(textInfos.UNIT_CHARACTER)
+		formatField=textInfos.FormatField()
+		for field in info.getTextWithFields(formatConfig):
+			if isinstance(field,textInfos.FieldCommand) and isinstance(field.field,textInfos.FormatField):
+				formatField.update(field.field)
+		text=speech.getFormatFieldSpeech(formatField,formatConfig=formatConfig) if formatField else None
+		if not text:
+			ui.message(_("No formatting information"))
+			return
+		ui.message(text)
+	script_reportFormatting.__doc__ = _("Reports formatting info for the current cursor position within a document")
+
+	def script_reportCurrentFocus(self,gesture):
+		focusObject=api.getFocusObject()
+		if isinstance(focusObject,NVDAObject):
+			if scriptHandler.getLastScriptRepeatCount()==0:
+				speech.speakObject(focusObject, reason=speech.REASON_QUERY)
+			else:
+				speech.speakSpelling(focusObject.name)
+		else:
+			speech.speakMessage(_("no focus"))
+	script_reportCurrentFocus.__doc__ = _("reports the object with focus")
+
+	def script_reportStatusLine(self,gesture):
+		obj = api.getStatusBar()
+		if not obj:
+			ui.message(_("no status bar found"))
+			return
+		text = api.getStatusBarText(obj)
+
+		if scriptHandler.getLastScriptRepeatCount()==0:
+			ui.message(text)
+		else:
+			speech.speakSpelling(text)
+		api.setNavigatorObject(obj)
+	script_reportStatusLine.__doc__ = _("reads the current application status bar and moves the navigator to it")
+
+	def script_toggleMouseTracking(self,gesture):
+		if config.conf["mouse"]["enableMouseTracking"]:
+			onOff=_("off")
+			config.conf["mouse"]["enableMouseTracking"]=False
+		else:
+			onOff=_("on")
+			config.conf["mouse"]["enableMouseTracking"]=True
+		ui.message(_("Mouse tracking")+" "+onOff)
+	script_toggleMouseTracking.__doc__=_("Toggles the reporting of information as the mouse moves")
+
+	def script_title(self,gesture):
+		obj=api.getForegroundObject()
+		title=obj.name
+		if not isinstance(title,basestring) or not title or title.isspace():
+			title=obj.appModule.appName  if obj.appModule else None
+			if not isinstance(title,basestring) or not title or title.isspace():
+				title=_("no title")
+		repeatCount=scriptHandler.getLastScriptRepeatCount()
+		if repeatCount==0:
+			ui.message(title)
+		elif repeatCount==1:
+			speech.speakSpelling(title)
+		else:
+			if api.copyToClip(title):
+				ui.message(_("%s copied to clipboard")%title)
+	script_title.__doc__=_("Reports the title of the current application or foreground window. If pressed twice, spells the title. If pressed thrice, copies the title to the clipboard")
+
+	def script_speakForeground(self,gesture):
+		obj=api.getForegroundObject()
+		if obj:
+			speech.speakObject(obj,reason=speech.REASON_QUERY)
+			obj.speakDescendantObjects()
+	script_speakForeground.__doc__ = _("speaks the current foreground object")
+
+	def script_test_navigatorWindowInfo(self,gesture):
+		obj=api.getNavigatorObject()
+		import ctypes
+		w=ctypes.windll.user32.GetAncestor(obj.windowHandle,3)
+		w=ctypes.windll.user32.GetAncestor(w,3)
+		className=winUser.getClassName(w)
+		speech.speakMessage("%s, %s"%(w,className))
+		if not isinstance(obj,NVDAObject): 
+			speech.speakMessage(_("no navigator object"))
+			return
+		if scriptHandler.getLastScriptRepeatCount()>=1:
+			if api.copyToClip("Control ID: %s\r\nClass: %s\r\ninternal text: %s"%(winUser.getControlID(obj.windowHandle),obj.windowClassName,winUser.getWindowText(obj.windowHandle))):
+				speech.speakMessage(_("copied to clipboard"))
+		else:
+			log.info("%s %s"%(obj.role,obj.windowHandle))
+			speech.speakMessage("%s"%obj)
+			speech.speakMessage(_("Control ID: %s")%winUser.getControlID(obj.windowHandle))
+			speech.speakMessage(_("Class: %s")%obj.windowClassName)
+			speech.speakSpelling(obj.windowClassName)
+			speech.speakMessage(_("internal text: %s")%winUser.getWindowText(obj.windowHandle))
+			speech.speakMessage(_("text: %s")%obj.windowText)
+			speech.speakMessage("is unicode: %s"%ctypes.windll.user32.IsWindowUnicode(obj.windowHandle))
+	script_test_navigatorWindowInfo.__doc__ = _("reports some information about the current navigator object, mainly useful for developers. When pressed 2 times it copies control id, class and internal text to the windows clipboard")
+
+	def script_toggleProgressBarOutput(self,gesture):
+		outputMode=config.conf["presentation"]["progressBarUpdates"]["progressBarOutputMode"]
+		if outputMode=="both":
+			outputMode="off"
+			ui.message(_("no progress bar updates"))
+		elif outputMode=="off":
+			outputMode="speak"
+			ui.message(_("speak progress bar updates"))
+		elif outputMode=="speak":
+			outputMode="beep"
+			ui.message(_("beep for progress bar updates"))
+		else:
+			outputMode="both"
+			ui.message(_("beep and speak progress bar updates"))
+		config.conf["presentation"]["progressBarUpdates"]["progressBarOutputMode"]=outputMode
+	script_toggleProgressBarOutput.__doc__=_("Toggles between beeps, speech, beeps and speech, and off, for reporting progress bar updates")
+
+	def script_toggleReportDynamicContentChanges(self,gesture):
+		if globalVars.reportDynamicContentChanges:
+			onOff=_("off")
+			globalVars.reportDynamicContentChanges=False
+		else:
+			onOff=_("on")
+			globalVars.reportDynamicContentChanges=True
+		ui.message(_("report dynamic content changes")+" "+onOff)
+	script_toggleReportDynamicContentChanges.__doc__=_("Toggles on and off the reporting of dynamic content changes, such as new text in dos console windows")
+
+	def script_toggleCaretMovesReviewCursor(self,gesture):
+		if config.conf["reviewCursor"]["followCaret"]:
+			onOff=_("off")
+			config.conf["reviewCursor"]["followCaret"]=False
+		else:
+			onOff=_("on")
+			config.conf["reviewCursor"]["followCaret"]=True
+		ui.message(_("caret moves review cursor")+" "+onOff)
+	script_toggleCaretMovesReviewCursor.__doc__=_("Toggles on and off the movement of the review cursor due to the caret moving.")
+
+	def script_toggleFocusMovesNavigatorObject(self,gesture):
+		if config.conf["reviewCursor"]["followFocus"]:
+			onOff=_("off")
+			config.conf["reviewCursor"]["followFocus"]=False
+		else:
+			onOff=_("on")
+			config.conf["reviewCursor"]["followFocus"]=True
+		ui.message(_("focus moves navigator object")+" "+onOff)
+	script_toggleFocusMovesNavigatorObject.__doc__=_("Toggles on and off the movement of the navigator object due to focus changes") 
+
+	#added by Rui Batista<ruiandrebatista@gmail.com> to implement a battery status script
+	def script_say_battery_status(self,gesture):
+		UNKNOWN_BATTERY_STATUS = 0xFF
+		AC_ONLINE = 0X1
+		NO_SYSTEM_BATTERY = 0X80
+		sps = winKernel.SYSTEM_POWER_STATUS()
+		if not winKernel.GetSystemPowerStatus(sps) or sps.BatteryFlag is UNKNOWN_BATTERY_STATUS:
+			log.error("error accessing system power status")
+			return
+		if sps.BatteryFlag & NO_SYSTEM_BATTERY:
+			ui.message(_("no system battery"))
+			return
+		text = _("%d percent") % sps.BatteryLifePercent + " "
+		if sps.ACLineStatus & AC_ONLINE: text += _("AC power on")
+		elif sps.BatteryLifeTime!=0xffffffff: 
+			text += _("%d hours and %d minutes remaining") % (sps.BatteryLifeTime / 3600, (sps.BatteryLifeTime % 3600) / 60)
+		ui.message(text)
+	script_say_battery_status.__doc__ = _("reports battery status and time remaining if AC is not plugged in")
+
+	def script_passNextKeyThrough(self,gesture):
+		keyboardHandler.passNextKeyThrough()
+		ui.message(_("Pass next key through"))
+ 	script_passNextKeyThrough.__doc__=_("The next key that is pressed will not be handled at all by NVDA, it will be passed directly through to Windows.")
+
+	def script_reportAppModuleInfo(self,gesture):
+		focus=api.getFocusObject()
+		appName=appModuleHandler.getAppNameFromProcessID(focus.processID,True)
+		message = _("Currently running application is %s") % appName
+		mod=focus.appModule
+		if isinstance(mod,appModuleHandler.AppModule) and type(mod)!=appModuleHandler.AppModule:
+			message += _(" and currently loaded module is %s") % mod.appModuleName.split(".")[0]
+		ui.message(message)
+	script_reportAppModuleInfo.__doc__ = _("Speaks the filename of the active application along with the name of the currently loaded appModule")
+
+	def script_activateGeneralSettingsDialog(self,gesture):
+		mainFrame.onGeneralSettingsCommand(None)
+	script_activateGeneralSettingsDialog.__doc__ = _("Shows the NVDA general settings dialog")
+
+	def script_activateSynthesizerDialog(self,gesture):
+		mainFrame.onSynthesizerCommand(None)
+	script_activateSynthesizerDialog.__doc__ = _("Shows the NVDA synthesizer dialog")
+
+	def script_activateVoiceDialog(self,gesture):
+		mainFrame.onVoiceCommand(None)
+	script_activateVoiceDialog.__doc__ = _("Shows the NVDA voice settings dialog")
+
+	def script_activateKeyboardSettingsDialog(self,gesture):
+		mainFrame.onKeyboardSettingsCommand(None)
+	script_activateKeyboardSettingsDialog.__doc__ = _("Shows the NVDA keyboard settings dialog")
+
+	def script_activateMouseSettingsDialog(self,gesture):
+		mainFrame.onMouseSettingsCommand(None)
+	script_activateMouseSettingsDialog.__doc__ = _("Shows the NVDA mouse settings dialog")
+
+	def script_activateObjectPresentationDialog(self,gesture):
+		mainFrame. onObjectPresentationCommand(None)
+	script_activateObjectPresentationDialog.__doc__ = _("Shows the NVDA object presentation settings dialog")
+
+	def script_activateVirtualBuffersDialog(self,gesture):
+		mainFrame.onVirtualBuffersCommand(None)
+	script_activateVirtualBuffersDialog.__doc__ = _("Shows the NVDA virtual buffers settings dialog")
+
+	def script_activateDocumentFormattingDialog(self,gesture):
+		mainFrame.onDocumentFormattingCommand(None)
+	script_activateDocumentFormattingDialog.__doc__ = _("Shows the NVDA document formatting settings dialog")
+
+	def script_saveConfiguration(self,gesture):
+		wx.CallAfter(mainFrame.onSaveConfigurationCommand, None)
+	script_saveConfiguration.__doc__ = _("Saves the current NVDA configuration")
+
+	def script_revertToSavedConfiguration(self,gesture):
+		mainFrame.onRevertToSavedConfigurationCommand(None)
+	script_revertToSavedConfiguration.__doc__ = _("loads the saved NVDA configuration, overriding current changes")
+
+	def script_activatePythonConsole(self,gesture):
+		if globalVars.appArgs.secure:
+			return
+		import pythonConsole
+		if not pythonConsole.consoleUI:
+			pythonConsole.initialize()
+		pythonConsole.consoleUI.updateNamespaceSnapshotVars()
+		pythonConsole.activate()
+	script_activatePythonConsole.__doc__ = _("Activates the NVDA Python Console, primarily useful for development")
+
+	def script_braille_toggleTether(self, gesture):
+		if braille.handler.tether == braille.handler.TETHER_FOCUS:
+			braille.handler.tether = braille.handler.TETHER_REVIEW
+			tetherMsg = _("review")
+		else:
+			braille.handler.tether = braille.handler.TETHER_FOCUS
+			tetherMsg = _("focus")
+		ui.message(_("Braille tethered to %s") % tetherMsg)
+	script_braille_toggleTether.__doc__ = _("Toggle tethering of braille between the focus and the review position")
+
+	def script_reportClipboardText(self,gesture):
+		try:
+			text = api.getClipData()
+		except:
+			text = None
+		if not text or not isinstance(text,basestring) or text.isspace():
+			ui.message(_("There is no text on the clipboard"))
+			return
+		if len(text) < 1024: 
+			ui.message(text)
+		else:
+			ui.message(_("The clipboard contains a large portion of text. It is %s characters long") % len(text))
+	script_reportClipboardText.__doc__ = _("Reports the text on the Windows clipboard")
+
+	def script_review_markStartForCopy(self, gesture):
+		self._copyStartMarker = api.getReviewPosition().copy()
+		ui.message(_("Start marked"))
+	script_review_markStartForCopy.__doc__ = _("Marks the current position of the review cursor as the start of text to be copied")
+
+	def script_review_copy(self, gesture):
+		if not getattr(self, "_copyStartMarker", None):
+			ui.message(_("No start marker set"))
+			return
+		pos = api.getReviewPosition().copy()
+		if self._copyStartMarker.obj != pos.obj:
+			ui.message(_("The start marker must reside within the same object"))
+			return
+		pos.move(textInfos.UNIT_CHARACTER, 1, endPoint="end")
+		pos.setEndPoint(self._copyStartMarker, "startToStart")
+		if pos.compareEndPoints(pos, "startToEnd") < 0 and pos.copyToClipboard():
+			ui.message(_("Review selection copied to clipboard"))
+		else:
+			ui.message(_("No text to copy"))
+			return
+		self._copyStartMarker = None
+	script_review_copy.__doc__ = _("Retrieves the text from the previously set start marker up to and including the current position of the review cursor and copies it to the clipboard")