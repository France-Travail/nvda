--- conflicted
+++ resolved
@@ -288,19 +288,14 @@
 
 def _translatedManifestPaths(lang=None):
 	if lang is None:
-<<<<<<< HEAD
 		lang = languageHandler.getLanguage() # can't rely on default keyword arguments here.
-	return r"locale\%s\%s" % (lang,  MANIFEST_FILENAME)
-
-=======
-		lang = languageHandler.curLang # can't rely on default keyword arguments here.
 	langs=[lang]
 	if '_' in lang:
 		langs.append(lang.split('_')[0])
 		if lang!='en' and not lang.startswith('en_'):
 			langs.append('en')
 	return [r"locale\%s\%s" % (lang,  MANIFEST_FILENAME) for lang in langs]
->>>>>>> c04cde08
+
 
 class AddonBundle(object):
 	""" Represents the contents of an NVDA addon in a for suitable for distribution.
