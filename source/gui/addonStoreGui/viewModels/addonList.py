--- conflicted
+++ resolved
@@ -377,11 +377,7 @@
 			log.debug(f"Selected Id in new order {selectedId}")
 			return selectedId
 		elif not newOrder:
-<<<<<<< HEAD
-			log.debug(f"No entries in new order")
-=======
 			log.debug("No entries in new order")
->>>>>>> 86f79e6b
 			# no entries after filter, select None
 			return None
 		elif selectedIndex is not None:
@@ -406,11 +402,7 @@
 			# if there is any addon select it.
 			return newOrder[0]
 		else:
-<<<<<<< HEAD
-			log.debug(f"No selection")
-=======
 			log.debug("No selection")
->>>>>>> 86f79e6b
 			# no selection.
 			return None
 
