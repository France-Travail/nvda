--- conflicted
+++ resolved
@@ -148,11 +148,7 @@
 	with _duckingRefCountLock:
 		oldMode=_audioDuckingMode
 		_audioDuckingMode=mode
-<<<<<<< HEAD
-		if _modeChangeEvent: windll.kernel32.SetEvent(_modeChangeEvent)
-=======
 		if _modeChangeEvent: windll.kernel32.SetEvent(_modeChangeEvent)  # noqa: E701
->>>>>>> 86f79e6b
 		_modeChangeEvent=AutoEvent()
 		if _isDebug():
 			log.debug("Switched modes from %s, to %s"%(oldMode,mode))
